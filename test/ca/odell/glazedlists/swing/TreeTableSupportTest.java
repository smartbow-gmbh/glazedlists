<<<<<<< HEAD
/* Glazed Lists                                                 (c) 2003-2006 */
/* http://publicobject.com/glazedlists/                      publicobject.com,*/
/*                                                     O'Dell Engineering Ltd.*/
package ca.odell.glazedlists.swing;

import ca.odell.glazedlists.*;
import ca.odell.glazedlists.gui.TableFormat;
import org.junit.Test;

import javax.swing.DefaultCellEditor;
import javax.swing.JComboBox;
import javax.swing.JTable;
import javax.swing.ListSelectionModel;
import javax.swing.table.DefaultTableCellRenderer;
import javax.swing.table.TableCellEditor;
import javax.swing.table.TableCellRenderer;
import javax.swing.table.TableColumn;
import java.awt.event.MouseListener;
import java.util.Arrays;
import java.util.HashSet;
import java.util.Set;

import static org.junit.Assert.*;

public class TreeTableSupportTest extends SwingTestCase {

    @Test
    public void testUninstall() {
        // build a TreeList
        final EventList<String> source = new BasicEventList<String>();
        final TreeList<String> treeList = new TreeList<String>(source, TreeListTest.COMPRESSED_CHARACTER_TREE_FORMAT, TreeList.<String>nodesStartExpanded());
        final EventList<String> proxyList = GlazedListsSwing.swingThreadProxyList(treeList);
        // build a regular JTable around the TreeList
        final String[] propertyNames = {""};
        final String[] columnLabels = {"Column 1"};
        final TableFormat<String> itemTableFormat = GlazedLists.tableFormat(propertyNames, columnLabels);
        final DefaultEventTableModel<String> model = new DefaultEventTableModel<String>(proxyList, itemTableFormat);
        final JTable table = new JTable(model);
        final TableColumn hierarchyColumn = table.getColumnModel().getColumn(0);
        final TableCellRenderer originalRenderer = new DefaultTableCellRenderer();
        final TableCellEditor originalEditor = new DefaultCellEditor(new JComboBox());
        hierarchyColumn.setCellRenderer(originalRenderer);
        hierarchyColumn.setCellEditor(originalEditor);

        // extract some information from the JTable before installing TreeTableSupport
        final int originalKeyListenerCount = table.getKeyListeners().length;
        final Set<MouseListener> originalMouseListenerSet = new HashSet<MouseListener>(Arrays.asList(table.getMouseListeners()));

        // install TreeTableSupport
        final TreeTableSupport support = TreeTableSupport.install(table, treeList, 0);

        // extract some information from the JTable after installing TreeTableSupport
        final TreeTableCellRenderer newRenderer = (TreeTableCellRenderer) hierarchyColumn.getCellRenderer();
        final TreeTableCellEditor newEditor = (TreeTableCellEditor) hierarchyColumn.getCellEditor();
        final Set<MouseListener> newMouseListeners = new HashSet<MouseListener>(Arrays.asList(table.getMouseListeners()));
        newMouseListeners.removeAll(originalMouseListenerSet);

        // assert that the JTable's state changed in all the ways we expect
        assertSame(originalRenderer, newRenderer.getDelegate());
        assertSame(originalEditor, newEditor.getDelegate());
        assertEquals(2, table.getKeyListeners().length);        // arrow key KeyListener and space bar KeyListener
        assertEquals(1, newMouseListeners.size());              // this is the wrapped MouseListener from the UI Delegate

        // uninstall TreeTableSupport
        support.uninstall();

        // assert the JTable's state returned to the original state
        assertSame(originalRenderer, hierarchyColumn.getCellRenderer());
        assertSame(originalEditor, hierarchyColumn.getCellEditor());
        assertEquals(originalKeyListenerCount, table.getKeyListeners().length);
        assertEquals(originalMouseListenerSet, new HashSet<MouseListener>(Arrays.asList(table.getMouseListeners())));
    }

    @Test
    public void testSetDelegateRendererAndEditor() {
        // build a TreeList
        final EventList<String> source = new BasicEventList<String>();
        final TreeList<String> treeList = new TreeList<String>(source, TreeListTest.COMPRESSED_CHARACTER_TREE_FORMAT, TreeList.<String>nodesStartExpanded());
        final EventList<String> proxyList = GlazedListsSwing.swingThreadProxyList(treeList);

        // build a regular JTable around the TreeList
        final String[] propertyNames = {""};
        final String[] columnLabels = {"Column 1"};
        final TableFormat<String> itemTableFormat = GlazedLists.tableFormat(propertyNames, columnLabels);
        final DefaultEventTableModel<String> model = new DefaultEventTableModel<String>(proxyList, itemTableFormat);
        final JTable table = new JTable(model);

        // install TreeTableSupport
        final TreeTableSupport support = TreeTableSupport.install(table, treeList, 0);
        final TableColumn hierarchyColumn = table.getColumnModel().getColumn(0);
        final TreeTableCellRenderer renderer = (TreeTableCellRenderer) hierarchyColumn.getCellRenderer();
        final TreeTableCellEditor editor = (TreeTableCellEditor) hierarchyColumn.getCellEditor();
        final TableCellRenderer newDelegateRenderer = new DefaultTableCellRenderer();
        final TableCellEditor newDelegateEditor = new DefaultCellEditor(new JComboBox());

        // installing new delegate renderers and editors should change them behind the TreeTableCellRenderer and TreeTableCellEditor
        assertNotSame(newDelegateRenderer, renderer.getDelegate());
        assertNotSame(newDelegateEditor, editor.getDelegate());

        support.setDelegateRenderer(newDelegateRenderer);
        support.setDelegateEditor(newDelegateEditor);

        assertSame(newDelegateRenderer, renderer.getDelegate());
        assertSame(newDelegateEditor, editor.getDelegate());

        // uninstall TreeTableSupport
        support.uninstall();

        assertNull(renderer.getDelegate());
        assertNull(editor.getDelegate());
    }

    @Test
    public void testSetRendererAndEditor() {
        // build a TreeList
        final EventList<String> source = new BasicEventList<String>();
        final TreeList<String> treeList = new TreeList<String>(source, TreeListTest.COMPRESSED_CHARACTER_TREE_FORMAT, TreeList.<String>nodesStartExpanded());
        final EventList<String> proxyList = GlazedListsSwing.swingThreadProxyList(treeList);

        // build a regular JTable around the TreeList
        final String[] propertyNames = {""};
        final String[] columnLabels = {"Column 1"};
        final TableFormat<String> itemTableFormat = GlazedLists.tableFormat(propertyNames, columnLabels);
        final DefaultEventTableModel<String> model = new DefaultEventTableModel<String>(proxyList, itemTableFormat);
        final JTable table = new JTable(model);

        // install TreeTableSupport
        final TreeTableSupport support = TreeTableSupport.install(table, treeList, 0);
        final TableColumn hierarchyColumn = table.getColumnModel().getColumn(0);
        final TreeTableCellRenderer renderer = (TreeTableCellRenderer) hierarchyColumn.getCellRenderer();
        final TreeTableCellEditor editor = (TreeTableCellEditor) hierarchyColumn.getCellEditor();

        // validate the state of the editors
        assertSame(renderer, support.getRenderer());
        assertSame(editor, support.getEditor());
        assertSame(renderer.getDelegate(), support.getDelegateRenderer());
        assertSame(editor.getDelegate(), support.getDelegateEditor());

        // install a new TreeTableCellRenderer and TreeTableCellEditor
        final TreeTableCellRenderer newRenderer = new TreeTableCellRenderer(support.getDelegateRenderer(), treeList);
        final TreeTableCellEditor newEditor = new TreeTableCellEditor(support.getDelegateEditor(), treeList);

        assertNotSame(support.getRenderer(), newRenderer);
        assertNotSame(support.getEditor(), newEditor);
        support.setRenderer(newRenderer);
        support.setEditor(newEditor);
        assertSame(support.getRenderer(), newRenderer);
        assertSame(support.getEditor(), newEditor);
        assertSame(newRenderer.getDelegate(), support.getDelegateRenderer());
        assertSame(newEditor.getDelegate(), support.getDelegateEditor());

        // uninstall TreeTableSupport
        support.uninstall();

        assertNull(renderer.getDelegate());
        assertNull(editor.getDelegate());
        assertNull(newRenderer.getDelegate());
        assertNull(newEditor.getDelegate());
    }

    @Test
    public void testListEventsArriveOnEDT() throws InterruptedException {
        // build a TreeList
        final EventList<String> source = new BasicEventList<String>();
        final TreeList<String> treeList = new TreeList<String>(source, TreeListTest.COMPRESSED_CHARACTER_TREE_FORMAT, TreeList.<String>nodesStartExpanded());
        final EventList<String> proxyList = GlazedListsSwing.swingThreadProxyList(treeList);

        // build a regular JTable around the TreeList
        final TableFormat<String> itemTableFormat = GlazedLists.tableFormat(new String[] {""}, new String[] {"Column 1"});
        final DefaultEventTableModel<String> model = new DefaultEventTableModel<String>(proxyList, itemTableFormat);
        final JTable table = new JTable(model);

        // install TreeTableSupport
        TreeTableSupport.install(table, treeList, 0);

        final TryToModifyTreeListFromBackgroundThreadRunnable r = new TryToModifyTreeListFromBackgroundThreadRunnable(source);
        Thread t = new Thread(r);
        t.start();
        t.join();

        assertEquals(IllegalStateException.class, r.getRuntimeException().getClass());
    }

	@Test
	public void testKeepSelectionWhenUpdatingElements()	throws InterruptedException {
		// build a TreeList
		final EventList<String> source = new BasicEventList<String>();
		final TreeList<String> treeList = new TreeList<String>(source, TreeListTest.UNCOMPRESSED_CHARACTER_TREE_FORMAT,	TreeList.<String> nodesStartExpanded());
		final EventList<String> proxyList = GlazedListsSwing.swingThreadProxyList(treeList);

		// build a regular JTable around the TreeList
		final TableFormat<String> itemTableFormat = GlazedLists.tableFormat(new String[] { "" }, new String[] { "Column 1" });
		final DefaultEventTableModel<String> model = new DefaultEventTableModel<String>(proxyList, itemTableFormat);
		final JTable table = new JTable(model);

		// install TreeTableSupport
		TreeTableSupport.install(table, treeList, 0);

		source.add(0, "A");
		source.add(1, "B");
		source.add(2, "C");
		source.add(3, "D");

		table.setSelectionMode(ListSelectionModel.SINGLE_SELECTION);
		table.setRowSelectionAllowed(true);
		table.setRowSelectionInterval(0, 0);

		assertEquals(0, table.getSelectedRow());
		source.set(0, "A");
		assertEquals(0, table.getSelectedRow());
	}

    /**
     * A Runnable that tries to execute an operation on an EventList and records
     * any resulting RuntimeException which is expected.
     */
    private static class TryToModifyTreeListFromBackgroundThreadRunnable implements Runnable {

        private final EventList<String> list;
        private RuntimeException runtimeException;

        public TryToModifyTreeListFromBackgroundThreadRunnable(EventList<String> list) {
            this.list = list;
        }

        @Override
        public void run() {
            try {
                list.add("this should fail");
            } catch (RuntimeException re) {
                runtimeException = re;
            }
        }

        public RuntimeException getRuntimeException() {
            return runtimeException;
        }
    }
}
=======
/* Glazed Lists                                                 (c) 2003-2006 */
/* http://publicobject.com/glazedlists/                      publicobject.com,*/
/*                                                     O'Dell Engineering Ltd.*/
package ca.odell.glazedlists.swing;

import ca.odell.glazedlists.*;
import ca.odell.glazedlists.gui.TableFormat;
import org.junit.Test;

import javax.swing.*;
import javax.swing.table.DefaultTableCellRenderer;
import javax.swing.table.TableCellEditor;
import javax.swing.table.TableCellRenderer;
import javax.swing.table.TableColumn;
import java.awt.event.MouseListener;
import java.util.Arrays;
import java.util.HashSet;
import java.util.Set;

import static org.junit.Assert.*;

public class TreeTableSupportTest extends SwingTestCase {

    @Test
    public void testUninstall() {
        // build a TreeList
        final EventList<String> source = new BasicEventList<String>();
        final TreeList<String> treeList = new TreeList<String>(source, TreeListTest.COMPRESSED_CHARACTER_TREE_FORMAT, TreeList.<String>nodesStartExpanded());
        final EventList<String> proxyList = GlazedListsSwing.swingThreadProxyList(treeList);
        // build a regular JTable around the TreeList
        final String[] propertyNames = {""};
        final String[] columnLabels = {"Column 1"};
        final TableFormat<String> itemTableFormat = GlazedLists.tableFormat(propertyNames, columnLabels);
        final DefaultEventTableModel<String> model = new DefaultEventTableModel<String>(proxyList, itemTableFormat);
        final JTable table = new JTable(model);
        final TableColumn hierarchyColumn = table.getColumnModel().getColumn(0);
        final TableCellRenderer originalRenderer = new DefaultTableCellRenderer();
        final TableCellEditor originalEditor = new DefaultCellEditor(new JComboBox());
        hierarchyColumn.setCellRenderer(originalRenderer);
        hierarchyColumn.setCellEditor(originalEditor);

        // extract some information from the JTable before installing TreeTableSupport
        final int originalKeyListenerCount = table.getKeyListeners().length;
        final Set<MouseListener> originalMouseListenerSet = new HashSet<MouseListener>(Arrays.asList(table.getMouseListeners()));

        // install TreeTableSupport
        final TreeTableSupport support = TreeTableSupport.install(table, treeList, 0);

        // extract some information from the JTable after installing TreeTableSupport
        final TreeTableCellRenderer newRenderer = (TreeTableCellRenderer) hierarchyColumn.getCellRenderer();
        final TreeTableCellEditor newEditor = (TreeTableCellEditor) hierarchyColumn.getCellEditor();
        final Set<MouseListener> newMouseListeners = new HashSet<MouseListener>(Arrays.asList(table.getMouseListeners()));
        newMouseListeners.removeAll(originalMouseListenerSet);

        // assert that the JTable's state changed in all the ways we expect
        assertSame(originalRenderer, newRenderer.getDelegate());
        assertSame(originalEditor, newEditor.getDelegate());
        assertEquals(originalKeyListenerCount + 2,
            table.getKeyListeners().length);        // arrow key KeyListener and space bar KeyListener
        assertEquals(1, newMouseListeners.size());              // this is the wrapped MouseListener from the UI Delegate

        // uninstall TreeTableSupport
        support.uninstall();

        // assert the JTable's state returned to the original state
        assertSame(originalRenderer, hierarchyColumn.getCellRenderer());
        assertSame(originalEditor, hierarchyColumn.getCellEditor());
        assertEquals(originalKeyListenerCount, table.getKeyListeners().length);
        assertEquals(originalMouseListenerSet, new HashSet<MouseListener>(Arrays.asList(table.getMouseListeners())));
    }

    @Test
    public void testSetDelegateRendererAndEditor() {
        // build a TreeList
        final EventList<String> source = new BasicEventList<String>();
        final TreeList<String> treeList = new TreeList<String>(source, TreeListTest.COMPRESSED_CHARACTER_TREE_FORMAT, TreeList.<String>nodesStartExpanded());
        final EventList<String> proxyList = GlazedListsSwing.swingThreadProxyList(treeList);

        // build a regular JTable around the TreeList
        final String[] propertyNames = {""};
        final String[] columnLabels = {"Column 1"};
        final TableFormat<String> itemTableFormat = GlazedLists.tableFormat(propertyNames, columnLabels);
        final DefaultEventTableModel<String> model = new DefaultEventTableModel<String>(proxyList, itemTableFormat);
        final JTable table = new JTable(model);

        // install TreeTableSupport
        final TreeTableSupport support = TreeTableSupport.install(table, treeList, 0);
        final TableColumn hierarchyColumn = table.getColumnModel().getColumn(0);
        final TreeTableCellRenderer renderer = (TreeTableCellRenderer) hierarchyColumn.getCellRenderer();
        final TreeTableCellEditor editor = (TreeTableCellEditor) hierarchyColumn.getCellEditor();
        final TableCellRenderer newDelegateRenderer = new DefaultTableCellRenderer();
        final TableCellEditor newDelegateEditor = new DefaultCellEditor(new JComboBox());

        // installing new delegate renderers and editors should change them behind the TreeTableCellRenderer and TreeTableCellEditor
        assertNotSame(newDelegateRenderer, renderer.getDelegate());
        assertNotSame(newDelegateEditor, editor.getDelegate());

        support.setDelegateRenderer(newDelegateRenderer);
        support.setDelegateEditor(newDelegateEditor);

        assertSame(newDelegateRenderer, renderer.getDelegate());
        assertSame(newDelegateEditor, editor.getDelegate());

        // uninstall TreeTableSupport
        support.uninstall();

        assertNull(renderer.getDelegate());
        assertNull(editor.getDelegate());
    }

    @Test
    public void testSetRendererAndEditor() {
        // build a TreeList
        final EventList<String> source = new BasicEventList<String>();
        final TreeList<String> treeList = new TreeList<String>(source, TreeListTest.COMPRESSED_CHARACTER_TREE_FORMAT, TreeList.<String>nodesStartExpanded());
        final EventList<String> proxyList = GlazedListsSwing.swingThreadProxyList(treeList);

        // build a regular JTable around the TreeList
        final String[] propertyNames = {""};
        final String[] columnLabels = {"Column 1"};
        final TableFormat<String> itemTableFormat = GlazedLists.tableFormat(propertyNames, columnLabels);
        final DefaultEventTableModel<String> model = new DefaultEventTableModel<String>(proxyList, itemTableFormat);
        final JTable table = new JTable(model);

        // install TreeTableSupport
        final TreeTableSupport support = TreeTableSupport.install(table, treeList, 0);
        final TableColumn hierarchyColumn = table.getColumnModel().getColumn(0);
        final TreeTableCellRenderer renderer = (TreeTableCellRenderer) hierarchyColumn.getCellRenderer();
        final TreeTableCellEditor editor = (TreeTableCellEditor) hierarchyColumn.getCellEditor();

        // validate the state of the editors
        assertSame(renderer, support.getRenderer());
        assertSame(editor, support.getEditor());
        assertSame(renderer.getDelegate(), support.getDelegateRenderer());
        assertSame(editor.getDelegate(), support.getDelegateEditor());

        // install a new TreeTableCellRenderer and TreeTableCellEditor
        final TreeTableCellRenderer newRenderer = new TreeTableCellRenderer(support.getDelegateRenderer(), treeList);
        final TreeTableCellEditor newEditor = new TreeTableCellEditor(support.getDelegateEditor(), treeList);

        assertNotSame(support.getRenderer(), newRenderer);
        assertNotSame(support.getEditor(), newEditor);
        support.setRenderer(newRenderer);
        support.setEditor(newEditor);
        assertSame(support.getRenderer(), newRenderer);
        assertSame(support.getEditor(), newEditor);
        assertSame(newRenderer.getDelegate(), support.getDelegateRenderer());
        assertSame(newEditor.getDelegate(), support.getDelegateEditor());

        // uninstall TreeTableSupport
        support.uninstall();

        assertNull(renderer.getDelegate());
        assertNull(editor.getDelegate());
        assertNull(newRenderer.getDelegate());
        assertNull(newEditor.getDelegate());
    }

    @Test
    public void testListEventsArriveOnEDT() throws InterruptedException {
        // build a TreeList
        final EventList<String> source = new BasicEventList<String>();
        final TreeList<String> treeList = new TreeList<String>(source, TreeListTest.COMPRESSED_CHARACTER_TREE_FORMAT, TreeList.<String>nodesStartExpanded());
        final EventList<String> proxyList = GlazedListsSwing.swingThreadProxyList(treeList);

        // build a regular JTable around the TreeList
        final TableFormat<String> itemTableFormat = GlazedLists.tableFormat(new String[] {""}, new String[] {"Column 1"});
        final DefaultEventTableModel<String> model = new DefaultEventTableModel<String>(proxyList, itemTableFormat);
        final JTable table = new JTable(model);

        // install TreeTableSupport
        TreeTableSupport.install(table, treeList, 0);

        final TryToModifyTreeListFromBackgroundThreadRunnable r = new TryToModifyTreeListFromBackgroundThreadRunnable(source);
        Thread t = new Thread(r);
        t.start();
        t.join();

        assertEquals(IllegalStateException.class, r.getRuntimeException().getClass());
    }

    /**
     * A Runnable that tries to execute an operation on an EventList and records
     * any resulting RuntimeException which is expected.
     */
    private static class TryToModifyTreeListFromBackgroundThreadRunnable implements Runnable {

        private final EventList<String> list;
        private RuntimeException runtimeException;

        public TryToModifyTreeListFromBackgroundThreadRunnable(EventList<String> list) {
            this.list = list;
        }

        @Override
        public void run() {
            try {
                list.add("this should fail");
            } catch (RuntimeException re) {
                runtimeException = re;
            }
        }

        public RuntimeException getRuntimeException() {
            return runtimeException;
        }
    }
}
>>>>>>> 9a8c5ab9
<|MERGE_RESOLUTION|>--- conflicted
+++ resolved
@@ -1,450 +1,208 @@
-<<<<<<< HEAD
-/* Glazed Lists                                                 (c) 2003-2006 */
-/* http://publicobject.com/glazedlists/                      publicobject.com,*/
-/*                                                     O'Dell Engineering Ltd.*/
-package ca.odell.glazedlists.swing;
-
-import ca.odell.glazedlists.*;
-import ca.odell.glazedlists.gui.TableFormat;
-import org.junit.Test;
-
-import javax.swing.DefaultCellEditor;
-import javax.swing.JComboBox;
-import javax.swing.JTable;
-import javax.swing.ListSelectionModel;
-import javax.swing.table.DefaultTableCellRenderer;
-import javax.swing.table.TableCellEditor;
-import javax.swing.table.TableCellRenderer;
-import javax.swing.table.TableColumn;
-import java.awt.event.MouseListener;
-import java.util.Arrays;
-import java.util.HashSet;
-import java.util.Set;
-
-import static org.junit.Assert.*;
-
-public class TreeTableSupportTest extends SwingTestCase {
-
-    @Test
-    public void testUninstall() {
-        // build a TreeList
-        final EventList<String> source = new BasicEventList<String>();
-        final TreeList<String> treeList = new TreeList<String>(source, TreeListTest.COMPRESSED_CHARACTER_TREE_FORMAT, TreeList.<String>nodesStartExpanded());
-        final EventList<String> proxyList = GlazedListsSwing.swingThreadProxyList(treeList);
-        // build a regular JTable around the TreeList
-        final String[] propertyNames = {""};
-        final String[] columnLabels = {"Column 1"};
-        final TableFormat<String> itemTableFormat = GlazedLists.tableFormat(propertyNames, columnLabels);
-        final DefaultEventTableModel<String> model = new DefaultEventTableModel<String>(proxyList, itemTableFormat);
-        final JTable table = new JTable(model);
-        final TableColumn hierarchyColumn = table.getColumnModel().getColumn(0);
-        final TableCellRenderer originalRenderer = new DefaultTableCellRenderer();
-        final TableCellEditor originalEditor = new DefaultCellEditor(new JComboBox());
-        hierarchyColumn.setCellRenderer(originalRenderer);
-        hierarchyColumn.setCellEditor(originalEditor);
-
-        // extract some information from the JTable before installing TreeTableSupport
-        final int originalKeyListenerCount = table.getKeyListeners().length;
-        final Set<MouseListener> originalMouseListenerSet = new HashSet<MouseListener>(Arrays.asList(table.getMouseListeners()));
-
-        // install TreeTableSupport
-        final TreeTableSupport support = TreeTableSupport.install(table, treeList, 0);
-
-        // extract some information from the JTable after installing TreeTableSupport
-        final TreeTableCellRenderer newRenderer = (TreeTableCellRenderer) hierarchyColumn.getCellRenderer();
-        final TreeTableCellEditor newEditor = (TreeTableCellEditor) hierarchyColumn.getCellEditor();
-        final Set<MouseListener> newMouseListeners = new HashSet<MouseListener>(Arrays.asList(table.getMouseListeners()));
-        newMouseListeners.removeAll(originalMouseListenerSet);
-
-        // assert that the JTable's state changed in all the ways we expect
-        assertSame(originalRenderer, newRenderer.getDelegate());
-        assertSame(originalEditor, newEditor.getDelegate());
-        assertEquals(2, table.getKeyListeners().length);        // arrow key KeyListener and space bar KeyListener
-        assertEquals(1, newMouseListeners.size());              // this is the wrapped MouseListener from the UI Delegate
-
-        // uninstall TreeTableSupport
-        support.uninstall();
-
-        // assert the JTable's state returned to the original state
-        assertSame(originalRenderer, hierarchyColumn.getCellRenderer());
-        assertSame(originalEditor, hierarchyColumn.getCellEditor());
-        assertEquals(originalKeyListenerCount, table.getKeyListeners().length);
-        assertEquals(originalMouseListenerSet, new HashSet<MouseListener>(Arrays.asList(table.getMouseListeners())));
-    }
-
-    @Test
-    public void testSetDelegateRendererAndEditor() {
-        // build a TreeList
-        final EventList<String> source = new BasicEventList<String>();
-        final TreeList<String> treeList = new TreeList<String>(source, TreeListTest.COMPRESSED_CHARACTER_TREE_FORMAT, TreeList.<String>nodesStartExpanded());
-        final EventList<String> proxyList = GlazedListsSwing.swingThreadProxyList(treeList);
-
-        // build a regular JTable around the TreeList
-        final String[] propertyNames = {""};
-        final String[] columnLabels = {"Column 1"};
-        final TableFormat<String> itemTableFormat = GlazedLists.tableFormat(propertyNames, columnLabels);
-        final DefaultEventTableModel<String> model = new DefaultEventTableModel<String>(proxyList, itemTableFormat);
-        final JTable table = new JTable(model);
-
-        // install TreeTableSupport
-        final TreeTableSupport support = TreeTableSupport.install(table, treeList, 0);
-        final TableColumn hierarchyColumn = table.getColumnModel().getColumn(0);
-        final TreeTableCellRenderer renderer = (TreeTableCellRenderer) hierarchyColumn.getCellRenderer();
-        final TreeTableCellEditor editor = (TreeTableCellEditor) hierarchyColumn.getCellEditor();
-        final TableCellRenderer newDelegateRenderer = new DefaultTableCellRenderer();
-        final TableCellEditor newDelegateEditor = new DefaultCellEditor(new JComboBox());
-
-        // installing new delegate renderers and editors should change them behind the TreeTableCellRenderer and TreeTableCellEditor
-        assertNotSame(newDelegateRenderer, renderer.getDelegate());
-        assertNotSame(newDelegateEditor, editor.getDelegate());
-
-        support.setDelegateRenderer(newDelegateRenderer);
-        support.setDelegateEditor(newDelegateEditor);
-
-        assertSame(newDelegateRenderer, renderer.getDelegate());
-        assertSame(newDelegateEditor, editor.getDelegate());
-
-        // uninstall TreeTableSupport
-        support.uninstall();
-
-        assertNull(renderer.getDelegate());
-        assertNull(editor.getDelegate());
-    }
-
-    @Test
-    public void testSetRendererAndEditor() {
-        // build a TreeList
-        final EventList<String> source = new BasicEventList<String>();
-        final TreeList<String> treeList = new TreeList<String>(source, TreeListTest.COMPRESSED_CHARACTER_TREE_FORMAT, TreeList.<String>nodesStartExpanded());
-        final EventList<String> proxyList = GlazedListsSwing.swingThreadProxyList(treeList);
-
-        // build a regular JTable around the TreeList
-        final String[] propertyNames = {""};
-        final String[] columnLabels = {"Column 1"};
-        final TableFormat<String> itemTableFormat = GlazedLists.tableFormat(propertyNames, columnLabels);
-        final DefaultEventTableModel<String> model = new DefaultEventTableModel<String>(proxyList, itemTableFormat);
-        final JTable table = new JTable(model);
-
-        // install TreeTableSupport
-        final TreeTableSupport support = TreeTableSupport.install(table, treeList, 0);
-        final TableColumn hierarchyColumn = table.getColumnModel().getColumn(0);
-        final TreeTableCellRenderer renderer = (TreeTableCellRenderer) hierarchyColumn.getCellRenderer();
-        final TreeTableCellEditor editor = (TreeTableCellEditor) hierarchyColumn.getCellEditor();
-
-        // validate the state of the editors
-        assertSame(renderer, support.getRenderer());
-        assertSame(editor, support.getEditor());
-        assertSame(renderer.getDelegate(), support.getDelegateRenderer());
-        assertSame(editor.getDelegate(), support.getDelegateEditor());
-
-        // install a new TreeTableCellRenderer and TreeTableCellEditor
-        final TreeTableCellRenderer newRenderer = new TreeTableCellRenderer(support.getDelegateRenderer(), treeList);
-        final TreeTableCellEditor newEditor = new TreeTableCellEditor(support.getDelegateEditor(), treeList);
-
-        assertNotSame(support.getRenderer(), newRenderer);
-        assertNotSame(support.getEditor(), newEditor);
-        support.setRenderer(newRenderer);
-        support.setEditor(newEditor);
-        assertSame(support.getRenderer(), newRenderer);
-        assertSame(support.getEditor(), newEditor);
-        assertSame(newRenderer.getDelegate(), support.getDelegateRenderer());
-        assertSame(newEditor.getDelegate(), support.getDelegateEditor());
-
-        // uninstall TreeTableSupport
-        support.uninstall();
-
-        assertNull(renderer.getDelegate());
-        assertNull(editor.getDelegate());
-        assertNull(newRenderer.getDelegate());
-        assertNull(newEditor.getDelegate());
-    }
-
-    @Test
-    public void testListEventsArriveOnEDT() throws InterruptedException {
-        // build a TreeList
-        final EventList<String> source = new BasicEventList<String>();
-        final TreeList<String> treeList = new TreeList<String>(source, TreeListTest.COMPRESSED_CHARACTER_TREE_FORMAT, TreeList.<String>nodesStartExpanded());
-        final EventList<String> proxyList = GlazedListsSwing.swingThreadProxyList(treeList);
-
-        // build a regular JTable around the TreeList
-        final TableFormat<String> itemTableFormat = GlazedLists.tableFormat(new String[] {""}, new String[] {"Column 1"});
-        final DefaultEventTableModel<String> model = new DefaultEventTableModel<String>(proxyList, itemTableFormat);
-        final JTable table = new JTable(model);
-
-        // install TreeTableSupport
-        TreeTableSupport.install(table, treeList, 0);
-
-        final TryToModifyTreeListFromBackgroundThreadRunnable r = new TryToModifyTreeListFromBackgroundThreadRunnable(source);
-        Thread t = new Thread(r);
-        t.start();
-        t.join();
-
-        assertEquals(IllegalStateException.class, r.getRuntimeException().getClass());
-    }
-
-	@Test
-	public void testKeepSelectionWhenUpdatingElements()	throws InterruptedException {
-		// build a TreeList
-		final EventList<String> source = new BasicEventList<String>();
-		final TreeList<String> treeList = new TreeList<String>(source, TreeListTest.UNCOMPRESSED_CHARACTER_TREE_FORMAT,	TreeList.<String> nodesStartExpanded());
-		final EventList<String> proxyList = GlazedListsSwing.swingThreadProxyList(treeList);
-
-		// build a regular JTable around the TreeList
-		final TableFormat<String> itemTableFormat = GlazedLists.tableFormat(new String[] { "" }, new String[] { "Column 1" });
-		final DefaultEventTableModel<String> model = new DefaultEventTableModel<String>(proxyList, itemTableFormat);
-		final JTable table = new JTable(model);
-
-		// install TreeTableSupport
-		TreeTableSupport.install(table, treeList, 0);
-
-		source.add(0, "A");
-		source.add(1, "B");
-		source.add(2, "C");
-		source.add(3, "D");
-
-		table.setSelectionMode(ListSelectionModel.SINGLE_SELECTION);
-		table.setRowSelectionAllowed(true);
-		table.setRowSelectionInterval(0, 0);
-
-		assertEquals(0, table.getSelectedRow());
-		source.set(0, "A");
-		assertEquals(0, table.getSelectedRow());
-	}
-
-    /**
-     * A Runnable that tries to execute an operation on an EventList and records
-     * any resulting RuntimeException which is expected.
-     */
-    private static class TryToModifyTreeListFromBackgroundThreadRunnable implements Runnable {
-
-        private final EventList<String> list;
-        private RuntimeException runtimeException;
-
-        public TryToModifyTreeListFromBackgroundThreadRunnable(EventList<String> list) {
-            this.list = list;
-        }
-
-        @Override
-        public void run() {
-            try {
-                list.add("this should fail");
-            } catch (RuntimeException re) {
-                runtimeException = re;
-            }
-        }
-
-        public RuntimeException getRuntimeException() {
-            return runtimeException;
-        }
-    }
-}
-=======
-/* Glazed Lists                                                 (c) 2003-2006 */
-/* http://publicobject.com/glazedlists/                      publicobject.com,*/
-/*                                                     O'Dell Engineering Ltd.*/
-package ca.odell.glazedlists.swing;
-
-import ca.odell.glazedlists.*;
-import ca.odell.glazedlists.gui.TableFormat;
-import org.junit.Test;
-
-import javax.swing.*;
-import javax.swing.table.DefaultTableCellRenderer;
-import javax.swing.table.TableCellEditor;
-import javax.swing.table.TableCellRenderer;
-import javax.swing.table.TableColumn;
-import java.awt.event.MouseListener;
-import java.util.Arrays;
-import java.util.HashSet;
-import java.util.Set;
-
-import static org.junit.Assert.*;
-
-public class TreeTableSupportTest extends SwingTestCase {
-
-    @Test
-    public void testUninstall() {
-        // build a TreeList
-        final EventList<String> source = new BasicEventList<String>();
-        final TreeList<String> treeList = new TreeList<String>(source, TreeListTest.COMPRESSED_CHARACTER_TREE_FORMAT, TreeList.<String>nodesStartExpanded());
-        final EventList<String> proxyList = GlazedListsSwing.swingThreadProxyList(treeList);
-        // build a regular JTable around the TreeList
-        final String[] propertyNames = {""};
-        final String[] columnLabels = {"Column 1"};
-        final TableFormat<String> itemTableFormat = GlazedLists.tableFormat(propertyNames, columnLabels);
-        final DefaultEventTableModel<String> model = new DefaultEventTableModel<String>(proxyList, itemTableFormat);
-        final JTable table = new JTable(model);
-        final TableColumn hierarchyColumn = table.getColumnModel().getColumn(0);
-        final TableCellRenderer originalRenderer = new DefaultTableCellRenderer();
-        final TableCellEditor originalEditor = new DefaultCellEditor(new JComboBox());
-        hierarchyColumn.setCellRenderer(originalRenderer);
-        hierarchyColumn.setCellEditor(originalEditor);
-
-        // extract some information from the JTable before installing TreeTableSupport
-        final int originalKeyListenerCount = table.getKeyListeners().length;
-        final Set<MouseListener> originalMouseListenerSet = new HashSet<MouseListener>(Arrays.asList(table.getMouseListeners()));
-
-        // install TreeTableSupport
-        final TreeTableSupport support = TreeTableSupport.install(table, treeList, 0);
-
-        // extract some information from the JTable after installing TreeTableSupport
-        final TreeTableCellRenderer newRenderer = (TreeTableCellRenderer) hierarchyColumn.getCellRenderer();
-        final TreeTableCellEditor newEditor = (TreeTableCellEditor) hierarchyColumn.getCellEditor();
-        final Set<MouseListener> newMouseListeners = new HashSet<MouseListener>(Arrays.asList(table.getMouseListeners()));
-        newMouseListeners.removeAll(originalMouseListenerSet);
-
-        // assert that the JTable's state changed in all the ways we expect
-        assertSame(originalRenderer, newRenderer.getDelegate());
-        assertSame(originalEditor, newEditor.getDelegate());
-        assertEquals(originalKeyListenerCount + 2,
-            table.getKeyListeners().length);        // arrow key KeyListener and space bar KeyListener
-        assertEquals(1, newMouseListeners.size());              // this is the wrapped MouseListener from the UI Delegate
-
-        // uninstall TreeTableSupport
-        support.uninstall();
-
-        // assert the JTable's state returned to the original state
-        assertSame(originalRenderer, hierarchyColumn.getCellRenderer());
-        assertSame(originalEditor, hierarchyColumn.getCellEditor());
-        assertEquals(originalKeyListenerCount, table.getKeyListeners().length);
-        assertEquals(originalMouseListenerSet, new HashSet<MouseListener>(Arrays.asList(table.getMouseListeners())));
-    }
-
-    @Test
-    public void testSetDelegateRendererAndEditor() {
-        // build a TreeList
-        final EventList<String> source = new BasicEventList<String>();
-        final TreeList<String> treeList = new TreeList<String>(source, TreeListTest.COMPRESSED_CHARACTER_TREE_FORMAT, TreeList.<String>nodesStartExpanded());
-        final EventList<String> proxyList = GlazedListsSwing.swingThreadProxyList(treeList);
-
-        // build a regular JTable around the TreeList
-        final String[] propertyNames = {""};
-        final String[] columnLabels = {"Column 1"};
-        final TableFormat<String> itemTableFormat = GlazedLists.tableFormat(propertyNames, columnLabels);
-        final DefaultEventTableModel<String> model = new DefaultEventTableModel<String>(proxyList, itemTableFormat);
-        final JTable table = new JTable(model);
-
-        // install TreeTableSupport
-        final TreeTableSupport support = TreeTableSupport.install(table, treeList, 0);
-        final TableColumn hierarchyColumn = table.getColumnModel().getColumn(0);
-        final TreeTableCellRenderer renderer = (TreeTableCellRenderer) hierarchyColumn.getCellRenderer();
-        final TreeTableCellEditor editor = (TreeTableCellEditor) hierarchyColumn.getCellEditor();
-        final TableCellRenderer newDelegateRenderer = new DefaultTableCellRenderer();
-        final TableCellEditor newDelegateEditor = new DefaultCellEditor(new JComboBox());
-
-        // installing new delegate renderers and editors should change them behind the TreeTableCellRenderer and TreeTableCellEditor
-        assertNotSame(newDelegateRenderer, renderer.getDelegate());
-        assertNotSame(newDelegateEditor, editor.getDelegate());
-
-        support.setDelegateRenderer(newDelegateRenderer);
-        support.setDelegateEditor(newDelegateEditor);
-
-        assertSame(newDelegateRenderer, renderer.getDelegate());
-        assertSame(newDelegateEditor, editor.getDelegate());
-
-        // uninstall TreeTableSupport
-        support.uninstall();
-
-        assertNull(renderer.getDelegate());
-        assertNull(editor.getDelegate());
-    }
-
-    @Test
-    public void testSetRendererAndEditor() {
-        // build a TreeList
-        final EventList<String> source = new BasicEventList<String>();
-        final TreeList<String> treeList = new TreeList<String>(source, TreeListTest.COMPRESSED_CHARACTER_TREE_FORMAT, TreeList.<String>nodesStartExpanded());
-        final EventList<String> proxyList = GlazedListsSwing.swingThreadProxyList(treeList);
-
-        // build a regular JTable around the TreeList
-        final String[] propertyNames = {""};
-        final String[] columnLabels = {"Column 1"};
-        final TableFormat<String> itemTableFormat = GlazedLists.tableFormat(propertyNames, columnLabels);
-        final DefaultEventTableModel<String> model = new DefaultEventTableModel<String>(proxyList, itemTableFormat);
-        final JTable table = new JTable(model);
-
-        // install TreeTableSupport
-        final TreeTableSupport support = TreeTableSupport.install(table, treeList, 0);
-        final TableColumn hierarchyColumn = table.getColumnModel().getColumn(0);
-        final TreeTableCellRenderer renderer = (TreeTableCellRenderer) hierarchyColumn.getCellRenderer();
-        final TreeTableCellEditor editor = (TreeTableCellEditor) hierarchyColumn.getCellEditor();
-
-        // validate the state of the editors
-        assertSame(renderer, support.getRenderer());
-        assertSame(editor, support.getEditor());
-        assertSame(renderer.getDelegate(), support.getDelegateRenderer());
-        assertSame(editor.getDelegate(), support.getDelegateEditor());
-
-        // install a new TreeTableCellRenderer and TreeTableCellEditor
-        final TreeTableCellRenderer newRenderer = new TreeTableCellRenderer(support.getDelegateRenderer(), treeList);
-        final TreeTableCellEditor newEditor = new TreeTableCellEditor(support.getDelegateEditor(), treeList);
-
-        assertNotSame(support.getRenderer(), newRenderer);
-        assertNotSame(support.getEditor(), newEditor);
-        support.setRenderer(newRenderer);
-        support.setEditor(newEditor);
-        assertSame(support.getRenderer(), newRenderer);
-        assertSame(support.getEditor(), newEditor);
-        assertSame(newRenderer.getDelegate(), support.getDelegateRenderer());
-        assertSame(newEditor.getDelegate(), support.getDelegateEditor());
-
-        // uninstall TreeTableSupport
-        support.uninstall();
-
-        assertNull(renderer.getDelegate());
-        assertNull(editor.getDelegate());
-        assertNull(newRenderer.getDelegate());
-        assertNull(newEditor.getDelegate());
-    }
-
-    @Test
-    public void testListEventsArriveOnEDT() throws InterruptedException {
-        // build a TreeList
-        final EventList<String> source = new BasicEventList<String>();
-        final TreeList<String> treeList = new TreeList<String>(source, TreeListTest.COMPRESSED_CHARACTER_TREE_FORMAT, TreeList.<String>nodesStartExpanded());
-        final EventList<String> proxyList = GlazedListsSwing.swingThreadProxyList(treeList);
-
-        // build a regular JTable around the TreeList
-        final TableFormat<String> itemTableFormat = GlazedLists.tableFormat(new String[] {""}, new String[] {"Column 1"});
-        final DefaultEventTableModel<String> model = new DefaultEventTableModel<String>(proxyList, itemTableFormat);
-        final JTable table = new JTable(model);
-
-        // install TreeTableSupport
-        TreeTableSupport.install(table, treeList, 0);
-
-        final TryToModifyTreeListFromBackgroundThreadRunnable r = new TryToModifyTreeListFromBackgroundThreadRunnable(source);
-        Thread t = new Thread(r);
-        t.start();
-        t.join();
-
-        assertEquals(IllegalStateException.class, r.getRuntimeException().getClass());
-    }
-
-    /**
-     * A Runnable that tries to execute an operation on an EventList and records
-     * any resulting RuntimeException which is expected.
-     */
-    private static class TryToModifyTreeListFromBackgroundThreadRunnable implements Runnable {
-
-        private final EventList<String> list;
-        private RuntimeException runtimeException;
-
-        public TryToModifyTreeListFromBackgroundThreadRunnable(EventList<String> list) {
-            this.list = list;
-        }
-
-        @Override
-        public void run() {
-            try {
-                list.add("this should fail");
-            } catch (RuntimeException re) {
-                runtimeException = re;
-            }
-        }
-
-        public RuntimeException getRuntimeException() {
-            return runtimeException;
-        }
-    }
-}
->>>>>>> 9a8c5ab9
+/* Glazed Lists                                                 (c) 2003-2006 */
+/* http://publicobject.com/glazedlists/                      publicobject.com,*/
+/*                                                     O'Dell Engineering Ltd.*/
+package ca.odell.glazedlists.swing;
+
+import ca.odell.glazedlists.*;
+import ca.odell.glazedlists.gui.TableFormat;
+import org.junit.Test;
+
+import javax.swing.*;
+import javax.swing.table.DefaultTableCellRenderer;
+import javax.swing.table.TableCellEditor;
+import javax.swing.table.TableCellRenderer;
+import javax.swing.table.TableColumn;
+import java.awt.event.MouseListener;
+import java.util.Arrays;
+import java.util.HashSet;
+import java.util.Set;
+
+import static org.junit.Assert.*;
+
+public class TreeTableSupportTest extends SwingTestCase {
+
+    @Test
+    public void testUninstall() {
+        // build a TreeList
+        final EventList<String> source = new BasicEventList<String>();
+        final TreeList<String> treeList = new TreeList<String>(source, TreeListTest.COMPRESSED_CHARACTER_TREE_FORMAT, TreeList.<String>nodesStartExpanded());
+        final EventList<String> proxyList = GlazedListsSwing.swingThreadProxyList(treeList);
+        // build a regular JTable around the TreeList
+        final String[] propertyNames = {""};
+        final String[] columnLabels = {"Column 1"};
+        final TableFormat<String> itemTableFormat = GlazedLists.tableFormat(propertyNames, columnLabels);
+        final DefaultEventTableModel<String> model = new DefaultEventTableModel<String>(proxyList, itemTableFormat);
+        final JTable table = new JTable(model);
+        final TableColumn hierarchyColumn = table.getColumnModel().getColumn(0);
+        final TableCellRenderer originalRenderer = new DefaultTableCellRenderer();
+        final TableCellEditor originalEditor = new DefaultCellEditor(new JComboBox());
+        hierarchyColumn.setCellRenderer(originalRenderer);
+        hierarchyColumn.setCellEditor(originalEditor);
+
+        // extract some information from the JTable before installing TreeTableSupport
+        final int originalKeyListenerCount = table.getKeyListeners().length;
+        final Set<MouseListener> originalMouseListenerSet = new HashSet<MouseListener>(Arrays.asList(table.getMouseListeners()));
+
+        // install TreeTableSupport
+        final TreeTableSupport support = TreeTableSupport.install(table, treeList, 0);
+
+        // extract some information from the JTable after installing TreeTableSupport
+        final TreeTableCellRenderer newRenderer = (TreeTableCellRenderer) hierarchyColumn.getCellRenderer();
+        final TreeTableCellEditor newEditor = (TreeTableCellEditor) hierarchyColumn.getCellEditor();
+        final Set<MouseListener> newMouseListeners = new HashSet<MouseListener>(Arrays.asList(table.getMouseListeners()));
+        newMouseListeners.removeAll(originalMouseListenerSet);
+
+        // assert that the JTable's state changed in all the ways we expect
+        assertSame(originalRenderer, newRenderer.getDelegate());
+        assertSame(originalEditor, newEditor.getDelegate());
+        assertEquals(originalKeyListenerCount + 2,
+            table.getKeyListeners().length);        // arrow key KeyListener and space bar KeyListener
+        assertEquals(1, newMouseListeners.size());              // this is the wrapped MouseListener from the UI Delegate
+
+        // uninstall TreeTableSupport
+        support.uninstall();
+
+        // assert the JTable's state returned to the original state
+        assertSame(originalRenderer, hierarchyColumn.getCellRenderer());
+        assertSame(originalEditor, hierarchyColumn.getCellEditor());
+        assertEquals(originalKeyListenerCount, table.getKeyListeners().length);
+        assertEquals(originalMouseListenerSet, new HashSet<MouseListener>(Arrays.asList(table.getMouseListeners())));
+    }
+
+    @Test
+    public void testSetDelegateRendererAndEditor() {
+        // build a TreeList
+        final EventList<String> source = new BasicEventList<String>();
+        final TreeList<String> treeList = new TreeList<String>(source, TreeListTest.COMPRESSED_CHARACTER_TREE_FORMAT, TreeList.<String>nodesStartExpanded());
+        final EventList<String> proxyList = GlazedListsSwing.swingThreadProxyList(treeList);
+
+        // build a regular JTable around the TreeList
+        final String[] propertyNames = {""};
+        final String[] columnLabels = {"Column 1"};
+        final TableFormat<String> itemTableFormat = GlazedLists.tableFormat(propertyNames, columnLabels);
+        final DefaultEventTableModel<String> model = new DefaultEventTableModel<String>(proxyList, itemTableFormat);
+        final JTable table = new JTable(model);
+
+        // install TreeTableSupport
+        final TreeTableSupport support = TreeTableSupport.install(table, treeList, 0);
+        final TableColumn hierarchyColumn = table.getColumnModel().getColumn(0);
+        final TreeTableCellRenderer renderer = (TreeTableCellRenderer) hierarchyColumn.getCellRenderer();
+        final TreeTableCellEditor editor = (TreeTableCellEditor) hierarchyColumn.getCellEditor();
+        final TableCellRenderer newDelegateRenderer = new DefaultTableCellRenderer();
+        final TableCellEditor newDelegateEditor = new DefaultCellEditor(new JComboBox());
+
+        // installing new delegate renderers and editors should change them behind the TreeTableCellRenderer and TreeTableCellEditor
+        assertNotSame(newDelegateRenderer, renderer.getDelegate());
+        assertNotSame(newDelegateEditor, editor.getDelegate());
+
+        support.setDelegateRenderer(newDelegateRenderer);
+        support.setDelegateEditor(newDelegateEditor);
+
+        assertSame(newDelegateRenderer, renderer.getDelegate());
+        assertSame(newDelegateEditor, editor.getDelegate());
+
+        // uninstall TreeTableSupport
+        support.uninstall();
+
+        assertNull(renderer.getDelegate());
+        assertNull(editor.getDelegate());
+    }
+
+    @Test
+    public void testSetRendererAndEditor() {
+        // build a TreeList
+        final EventList<String> source = new BasicEventList<String>();
+        final TreeList<String> treeList = new TreeList<String>(source, TreeListTest.COMPRESSED_CHARACTER_TREE_FORMAT, TreeList.<String>nodesStartExpanded());
+        final EventList<String> proxyList = GlazedListsSwing.swingThreadProxyList(treeList);
+
+        // build a regular JTable around the TreeList
+        final String[] propertyNames = {""};
+        final String[] columnLabels = {"Column 1"};
+        final TableFormat<String> itemTableFormat = GlazedLists.tableFormat(propertyNames, columnLabels);
+        final DefaultEventTableModel<String> model = new DefaultEventTableModel<String>(proxyList, itemTableFormat);
+        final JTable table = new JTable(model);
+
+        // install TreeTableSupport
+        final TreeTableSupport support = TreeTableSupport.install(table, treeList, 0);
+        final TableColumn hierarchyColumn = table.getColumnModel().getColumn(0);
+        final TreeTableCellRenderer renderer = (TreeTableCellRenderer) hierarchyColumn.getCellRenderer();
+        final TreeTableCellEditor editor = (TreeTableCellEditor) hierarchyColumn.getCellEditor();
+
+        // validate the state of the editors
+        assertSame(renderer, support.getRenderer());
+        assertSame(editor, support.getEditor());
+        assertSame(renderer.getDelegate(), support.getDelegateRenderer());
+        assertSame(editor.getDelegate(), support.getDelegateEditor());
+
+        // install a new TreeTableCellRenderer and TreeTableCellEditor
+        final TreeTableCellRenderer newRenderer = new TreeTableCellRenderer(support.getDelegateRenderer(), treeList);
+        final TreeTableCellEditor newEditor = new TreeTableCellEditor(support.getDelegateEditor(), treeList);
+
+        assertNotSame(support.getRenderer(), newRenderer);
+        assertNotSame(support.getEditor(), newEditor);
+        support.setRenderer(newRenderer);
+        support.setEditor(newEditor);
+        assertSame(support.getRenderer(), newRenderer);
+        assertSame(support.getEditor(), newEditor);
+        assertSame(newRenderer.getDelegate(), support.getDelegateRenderer());
+        assertSame(newEditor.getDelegate(), support.getDelegateEditor());
+
+        // uninstall TreeTableSupport
+        support.uninstall();
+
+        assertNull(renderer.getDelegate());
+        assertNull(editor.getDelegate());
+        assertNull(newRenderer.getDelegate());
+        assertNull(newEditor.getDelegate());
+    }
+
+    @Test
+    public void testListEventsArriveOnEDT() throws InterruptedException {
+        // build a TreeList
+        final EventList<String> source = new BasicEventList<String>();
+        final TreeList<String> treeList = new TreeList<String>(source, TreeListTest.COMPRESSED_CHARACTER_TREE_FORMAT, TreeList.<String>nodesStartExpanded());
+        final EventList<String> proxyList = GlazedListsSwing.swingThreadProxyList(treeList);
+
+        // build a regular JTable around the TreeList
+        final TableFormat<String> itemTableFormat = GlazedLists.tableFormat(new String[] {""}, new String[] {"Column 1"});
+        final DefaultEventTableModel<String> model = new DefaultEventTableModel<String>(proxyList, itemTableFormat);
+        final JTable table = new JTable(model);
+
+        // install TreeTableSupport
+        TreeTableSupport.install(table, treeList, 0);
+
+        final TryToModifyTreeListFromBackgroundThreadRunnable r = new TryToModifyTreeListFromBackgroundThreadRunnable(source);
+        Thread t = new Thread(r);
+        t.start();
+        t.join();
+
+        assertEquals(IllegalStateException.class, r.getRuntimeException().getClass());
+    }
+
+    /**
+     * A Runnable that tries to execute an operation on an EventList and records
+     * any resulting RuntimeException which is expected.
+     */
+    private static class TryToModifyTreeListFromBackgroundThreadRunnable implements Runnable {
+
+        private final EventList<String> list;
+        private RuntimeException runtimeException;
+
+        public TryToModifyTreeListFromBackgroundThreadRunnable(EventList<String> list) {
+            this.list = list;
+        }
+
+        @Override
+        public void run() {
+            try {
+                list.add("this should fail");
+            } catch (RuntimeException re) {
+                runtimeException = re;
+            }
+        }
+
+        public RuntimeException getRuntimeException() {
+            return runtimeException;
+        }
+    }
+}