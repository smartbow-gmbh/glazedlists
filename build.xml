--- conflicted
+++ resolved
@@ -710,12 +710,7 @@
        This task depends on JUnit, available free at http://www.junit.org
      - - - - - - - - - - - - - - - - - - - - - - - - - - - - - - - - - - - - -->
     <target name="downloadJUnit">
-<<<<<<< HEAD
-        <mkdir dir="tools"/>
-
-=======
     	<mkdir dir="tools"/>
->>>>>>> 37447342
         <java classname="ca.odell.glazedlists.impl.HttpClient">
             <classpath path="${classes.dir}"/>
             <arg value="${download.tools.url}/junit/4.11/junit.jar"/>
